--- conflicted
+++ resolved
@@ -1,9 +1,2 @@
-<<<<<<< HEAD
-
-# Binaries
-client
-server
-=======
 /client
-/server
->>>>>>> 39b50010
+/server