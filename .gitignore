--- conflicted
+++ resolved
@@ -1,21 +1,2 @@
-<<<<<<< HEAD
-# Binaries
-client
-server
-
-# Go build artifacts
-*.exe
-*.dll
-*.so
-*.dylib
-
-# Test artifacts  
-*.test
-*.out
-
-# Temporary files
-*.tmp
-=======
 /client
-/server
->>>>>>> b86410be
+/server