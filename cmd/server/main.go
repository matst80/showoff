package main

import (
	"bufio"
	"bytes"
	"context"
	"crypto/rand"
	"encoding/hex"
	"encoding/json"
	"errors"
	"fmt"
	"io"
	"net"
	"net/http"
	"os"
	"os/signal"
	"strings"
	"sync"
	"syscall"
	"time"

	"github.com/matst80/showoff/internal/httpx"
	"github.com/matst80/showoff/internal/obs"
	"github.com/matst80/showoff/internal/proto"
	hostparse "github.com/matst80/showoff/internal/server"
	"github.com/matst80/showoff/internal/web"
	"github.com/prometheus/client_golang/prometheus/promhttp"
)

// Template embedding moved to internal/web package.

func main() {

	if cfg.Debug {
		obs.EnableDebug(true)
	}
	obs.Info("server.start", obs.Fields{"control": cfg.ControlAddr, "public": cfg.PublicAddr, "data": cfg.DataAddr, "metrics": cfg.MetricsAddr})
	
	// Initialize state store (in-memory or Redis-backed)
	state, err := newStateStore(cfg.RedisAddr, cfg.RedisPassword, cfg.RedisDB)
	if err != nil {
		obs.Error("state.init", obs.Fields{"err": err.Error()})
		os.Exit(1)
	}

	ctx, stop := signal.NotifyContext(context.Background(), os.Interrupt, syscall.SIGTERM)
	defer stop()

	// Start control listener
	ctrlLn, err := net.Listen("tcp", cfg.ControlAddr)
	if err != nil {
		obs.Error("listen.control", obs.Fields{"err": err.Error(), "addr": cfg.ControlAddr})
		os.Exit(1)
	}
	defer ctrlLn.Close()

	// Start data listener
	dataLn, err := net.Listen("tcp", cfg.DataAddr)
	if err != nil {
		obs.Error("listen.data", obs.Fields{"err": err.Error(), "addr": cfg.DataAddr})
		os.Exit(1)
	}
	defer dataLn.Close()

	// Start public listener
	pubLn, err := net.Listen("tcp", cfg.PublicAddr)
	if err != nil {
		obs.Error("listen.public", obs.Fields{"err": err.Error(), "addr": cfg.PublicAddr})
		os.Exit(1)
	}
	defer pubLn.Close()

	// Start metrics / health server (readiness will be false until listeners & goroutines started)
	go startMetricsServer(cfg.MetricsAddr, state)

	go runCleanupLoop(ctx, state, cfg.CleanupInterval, cfg.RequestTimeout)
	var wg sync.WaitGroup

	wg.Add(1)
	go func() { defer wg.Done(); acceptControl(ctx, ctrlLn, state, &cfg) }()
	wg.Add(1)
	go func() { defer wg.Done(); acceptData(ctx, dataLn, state) }()
	wg.Add(1)
	go func() { defer wg.Done(); acceptPublic(ctx, pubLn, state, &cfg) }()

	state.setReady(true)
	obs.Info("server.ready", obs.Fields{})

	<-ctx.Done()
	obs.Info("server.shutdown.signal", obs.Fields{})
	state.setClosing(true)
	_ = ctrlLn.Close()
	_ = dataLn.Close()
	_ = pubLn.Close()
	// Final cleanup sweep
	state.cleanupExpiredPending(cfg.RequestTimeout)
	wg.Wait()
	obs.Info("server.shutdown.complete", obs.Fields{})
}

func acceptControl(ctx context.Context, ln net.Listener, state StateStore, cfg *Config) {
	for {
		select {
		case <-ctx.Done():
			return
		default:
		}
		c, err := ln.Accept()
		if err != nil {
			if ne, ok := err.(net.Error); ok && ne.Timeout() {
				obs.Error("accept.control.timeout", obs.Fields{"err": err.Error()})
				continue
			}
			return
		}
		go handleControl(c, state, cfg.Token)
	}
}

func handleControl(c net.Conn, state StateStore, token string) {
	defer c.Close()
	rd := bufio.NewReader(c)
	line, err := rd.ReadString('\n')
	if err != nil {
		obs.Error("control.auth.read", obs.Fields{"err": err.Error()})
		return
	}
	line = strings.TrimSpace(line)
	var auth proto.Auth
	if err := json.Unmarshal([]byte(line), &auth); err != nil {
		obs.Error("control.auth.json", obs.Fields{"err": err.Error()})
		obs.ErrorsTotal.WithLabelValues("auth_json").Inc()
		return
	}
	if token != "" && auth.Token != token {
		obs.Error("control.auth.token", obs.Fields{"remote": c.RemoteAddr().String()})
		obs.ErrorsTotal.WithLabelValues("auth_token").Inc()
		_ = writeJSONLine(c, map[string]string{"error": "unauthorized"})
		return
	}
	if auth.Name == "" {
		obs.ErrorsTotal.WithLabelValues("auth_missing_name").Inc()
		_ = writeJSONLine(c, map[string]string{"error": "missing name"})
		return
	}
	if err := state.registerClient(auth.Name, &clientSession{name: auth.Name, controlConn: c, lastSeen: time.Now()}); err != nil {
		obs.ErrorsTotal.WithLabelValues("register_conflict").Inc()
		_ = writeJSONLine(c, map[string]string{"error": err.Error()})
		return
	}
	_ = writeJSONLine(c, proto.AuthOK{Msg: "ok"})
	obs.Info("client.registered", obs.Fields{"name": auth.Name, "remote": c.RemoteAddr().String()})

	// Keep control connection open; read pings or ignore further input.
	for {
		if _, err := rd.ReadString('\n'); err != nil {
			if !errors.Is(err, io.EOF) {
				obs.Error("control.conn.read", obs.Fields{"err": err.Error(), "name": auth.Name})
			}
			closed := state.removeClient(auth.Name)
			if closed > 0 {
				obs.Info("control.conn.cleanup", obs.Fields{"cleaned": closed, "name": auth.Name})
			}
			return
		}
	}
}

func acceptData(ctx context.Context, ln net.Listener, state StateStore) {
	for {
		select {
		case <-ctx.Done():
			return
		default:
		}
		c, err := ln.Accept()
		if err != nil {
			if ne, ok := err.(net.Error); ok && ne.Timeout() {
				obs.Error("accept.data.timeout", obs.Fields{"err": err.Error()})
				continue
			}
			return
		}
		go handleDataConn(c, state)
	}
}

func handleDataConn(c net.Conn, state StateStore) {
	rd := bufio.NewReader(c)
	line, err := rd.ReadString('\n')
	if err != nil {
		obs.Error("data.read", obs.Fields{"err": err.Error()})
		obs.ErrorsTotal.WithLabelValues("data_read").Inc()
		_ = c.Close()
		return
	}
	line = strings.TrimSpace(line)
	var data proto.Data
	if err := json.Unmarshal([]byte(line), &data); err != nil {
		obs.Error("data.json", obs.Fields{"err": err.Error()})
		obs.ErrorsTotal.WithLabelValues("data_json").Inc()
		_ = c.Close()
		return
	}
	if data.ID == "" {
		_ = c.Close()
		return
	}
	pinfo := state.popPending(data.ID)
	if pinfo == nil {
		obs.Error("data.no_pending", obs.Fields{"id": data.ID})
		obs.ErrorsTotal.WithLabelValues("no_pending").Inc()
		_ = c.Close()
		return
	}
	outside := pinfo.conn
	obs.Info("tunnel.established", obs.Fields{"id": data.ID, "initial_bytes": len(pinfo.initialBuf)})
	close(pinfo.readyCh)
	obs.TunnelEstablishedTotal.Inc()
	state.incrementTunnelCount() // Track tunnel count in state
	// Send initial buffered request bytes to client over data connection BEFORE starting copy loops.
	if len(pinfo.initialBuf) > 0 {
		if _, err := c.Write(pinfo.initialBuf); err != nil {
			obs.Error("tunnel.forward_initial", obs.Fields{"id": data.ID, "err": err.Error()})
			obs.ErrorsTotal.WithLabelValues("forward_initial").Inc()
		}
	}
	// Start bidirectional proxy with duration measurement.
	start := time.Now()
	var wg sync.WaitGroup
	var once sync.Once
	closeBoth := func() { _ = outside.Close(); _ = c.Close() }
	copyFn := func(dst, src net.Conn) {
		defer wg.Done()
		io.Copy(dst, src)
		once.Do(closeBoth)
	}
	wg.Add(2)
	go copyFn(outside, c)
	go copyFn(c, outside)
	go func() {
		wg.Wait()
		obs.TunnelDurationSeconds.Observe(time.Since(start).Seconds())
	}()
}

func acceptPublic(ctx context.Context, ln net.Listener, state StateStore, cfg *Config) {
	for {
		select {
		case <-ctx.Done():
			return
		default:
		}
		c, err := ln.Accept()
		if err != nil {
			if ne, ok := err.(net.Error); ok && ne.Timeout() {
				obs.Error("accept.public.timeout", obs.Fields{"err": err.Error()})
				continue
			}
			return
		}
		go handlePublicConn(c, state, cfg.RequestTimeout, cfg.MaxHeaderSize, cfg.BaseDomain, cfg.EnableProxyProto, cfg.AddXFF)
	}
}

func handlePublicConn(c net.Conn, state StateStore, timeout time.Duration, maxHeader int, baseDomain string, proxyProto bool, addXFF bool) {
	origRemote := c.RemoteAddr().String()
	br := bufio.NewReader(c)
	var pre []byte
	var realRemoteIP string
	if proxyProto {
		line, err := br.ReadString('\n')
		if err != nil {
			obs.Error("public.proxy_proto.read", obs.Fields{"err": err.Error()})
			_ = c.Close()
			return
		}
		if strings.HasPrefix(line, "PROXY ") {
			parts := strings.Fields(line)
			if len(parts) >= 6 {
				realRemoteIP = parts[2]
			}
		} else {
			pre = append(pre, []byte(line)...)
		}
	}
	parsed, _, err := httpx.ParseRequest(br, maxHeader, pre)
	if err != nil {
		obs.Error("public.header", obs.Fields{"err": err.Error()})
		obs.ErrorsTotal.WithLabelValues("public_header").Inc()
		_ = c.Close()
		return
	}
	// Serve dashboard & state JSON directly on public port if requested (namespaced)
	if parsed.Method == "GET" && (parsed.URI == "/show-off/dashboard" || parsed.URI == "/show-off/dashboard/") {
		// minimal stats page reuse template
		clients, pending, total, timeouts := state.getStats()
		var buf bytes.Buffer
		_ = web.Render(&buf, "dashboard", map[string]any{"Clients": clients, "Pending": pending, "Total": total, "Timeouts": timeouts})
		body := buf.Bytes()
		head := fmt.Sprintf("HTTP/1.1 200 OK\r\nContent-Type: text/html; charset=utf-8\r\nContent-Length: %d\r\nCache-Control: no-store\r\n\r\n", len(body))
		_, _ = c.Write(append([]byte(head), body...))
		_ = c.Close()
		return
	}
	if parsed.Method == "GET" && parsed.URI == "/show-off/api/state" {
		clients, pending, total, timeouts := state.getStats()
		payload := map[string]any{"clients": clients, "pending": pending, "total_tunnels": total, "timeouts": timeouts, "now": time.Now().UTC().Format(time.RFC3339)}
		b, _ := json.Marshal(payload)
		head := fmt.Sprintf("HTTP/1.1 200 OK\r\nContent-Type: application/json\r\nContent-Length: %d\r\nCache-Control: no-store\r\n\r\n", len(b))
		_, _ = c.Write(append([]byte(head), b...))
		_ = c.Close()
		return
	}
	hostHeader := parsed.Get("Host")
	var name string
	if hostHeader != "" {
		// Domain extraction
		fakeHostLine := []byte("Host: " + hostHeader + "\r\n\r\n")
		_, name, _, _ = hostparse.ExtractName(fakeHostLine, baseDomain)
	}
	if name == "" { // fallback path based
		// Attempt hostparse on reconstructed raw header bytes (for path prefix logic)
		// Rebuild minimal buffer
		var raw bytes.Buffer
		parsed.WriteTo(&raw)
		_, name, _, _ = hostparse.ExtractName(raw.Bytes(), baseDomain)
	}
	if name == "" {
		obs.Error("public.host", obs.Fields{"host": hostHeader})
		obs.ErrorsTotal.WithLabelValues("public_host").Inc()
		writeErrorTemplate(c, 404, "notfound.html", ErrorPageData{Name: hostHeader})
		return
	}
	sess := state.getClient(name)
	if sess == nil {
		writeErrorTemplate(c, 502, "down.html", ErrorPageData{Name: name})
		return
	}
	if addXFF {
		clientIP := realRemoteIP
		if clientIP == "" {
			clientIP, _, _ = net.SplitHostPort(origRemote)
		}
		parsed.AugmentXFF(clientIP)
	}
	id, _ := cryptoRandomID(20)
	// Serialize modified headers to buffer for initialBuf
	var hdrOut bytes.Buffer
	parsed.WriteTo(&hdrOut)
	initial := hdrOut.Bytes()
	pinfo := &pendingInfo{conn: c, initialBuf: initial, clientName: name, created: time.Now(), readyCh: make(chan struct{})}
	state.setPending(id, pinfo)
	_ = writeJSONLine(sess.controlConn, proto.Request{ID: id, Name: name})

	select {
	case <-pinfo.readyCh:
		return
	case <-time.After(timeout):
		obs.Error("public.timeout", obs.Fields{"id": id})
		obs.TunnelTimeoutTotal.Inc()
		obs.ErrorsTotal.WithLabelValues("timeout").Inc()
		if state.popPending(id) != nil {
			writeErrorTemplate(c, 504, "timeout.html", ErrorPageData{Name: name, ID: id, Timeout: timeout.String(), Wait: timeout.String()})
		}
	}
}

// ErrorPageData structured data for error templates.
type ErrorPageData struct {
	Name    string
	ID      string
	Timeout string
	Wait    string
}

func (e ErrorPageData) toMap() map[string]any {
	m := map[string]any{}
	if e.Name != "" {
		m["Name"] = e.Name
	}
	if e.ID != "" {
		m["ID"] = e.ID
	}
	if e.Timeout != "" {
		m["Timeout"] = e.Timeout
	}
	if e.Wait != "" {
		m["Wait"] = e.Wait
	}
	return m
}

// writeTemplateConn renders an HTML template (with data) to a raw net.Conn; falls back to plain text on error.
func writeTemplateConn(c net.Conn, status int, tmpl string, headers map[string]string, data map[string]any) {
	if data == nil {
		data = map[string]any{}
	}
	var buf bytes.Buffer
	if err := web.Render(&buf, tmpl, data); err != nil {
		body := http.StatusText(status)
		msg := fmt.Sprintf("HTTP/1.1 %d %s\r\nContent-Type: text/plain\r\nContent-Length: %d\r\nCache-Control: no-store\r\n\r\n%s", status, http.StatusText(status), len(body), body)
		_, _ = c.Write([]byte(msg))
		_ = c.Close()
		return
	}
	body := buf.Bytes()
	var headBuf bytes.Buffer
	fmt.Fprintf(&headBuf, "HTTP/1.1 %d %s\r\n", status, http.StatusText(status))
	fmt.Fprintf(&headBuf, "Content-Type: text/html; charset=utf-8\r\n")
	fmt.Fprintf(&headBuf, "Content-Length: %d\r\n", len(body))
	fmt.Fprintf(&headBuf, "Cache-Control: no-store\r\n")
	for k, v := range headers {
		fmt.Fprintf(&headBuf, "%s: %s\r\n", k, v)
	}
	headBuf.WriteString("\r\n")
	_, _ = c.Write(append(headBuf.Bytes(), body...))
	_ = c.Close()
}

// writeErrorTemplate convenience wrapper using ErrorPageData.
func writeErrorTemplate(c net.Conn, status int, tmpl string, d ErrorPageData) {
	writeTemplateConn(c, status, tmpl, nil, d.toMap())
}

// cryptoRandomID returns a hex string of n bytes (2n chars). For base62 shortened form we could post-process, but hex is fine here.
func cryptoRandomID(n int) (string, error) {
	b := make([]byte, n)
	if _, err := rand.Read(b); err != nil {
		return "", err
	}
	return hex.EncodeToString(b), nil
}

// readInitialHeader reads from conn until end-of-header marker or size limit.
// (legacy header read helpers removed; replaced by httpx.ParseRequest)

func runCleanupLoop(ctx context.Context, state StateStore, interval, maxAge time.Duration) {
	t := time.NewTicker(interval)
	defer t.Stop()
	for {
		select {
		case <-ctx.Done():
			state.cleanupExpiredPending(maxAge)
			return
		case <-t.C:
			state.cleanupExpiredPending(maxAge)
		}
	}
}

func writeJSONLine(w io.Writer, v any) error {
	b, err := json.Marshal(v)
	if err != nil {
		return err
	}
	_, err = w.Write(append(b, '\n'))
	return err
}

<<<<<<< HEAD
// startMetricsServer serves Prometheus metrics and simple health endpoints.
func startMetricsServer(addr string, state StateStore) {
=======
// startMetricsServer serves Prometheus metrics and health endpoints.
func startMetricsServer(addr string, state *serverState) {
>>>>>>> 39b50010
	mux := http.NewServeMux()
	mux.Handle("/show-off/metrics", promhttp.Handler())
	mux.HandleFunc("/show-off/api/state", func(w http.ResponseWriter, r *http.Request) {
		clients, pending, total, timeouts := state.getStats()
		resp := map[string]any{
			"clients":       clients,
			"pending":       pending,
			"total_tunnels": total,
			"timeouts":      timeouts,
			"now":           time.Now().UTC().Format(time.RFC3339),
		}
		w.Header().Set("Content-Type", "application/json")
		_ = json.NewEncoder(w).Encode(resp)
	})
	mux.HandleFunc("/show-off/dashboard", func(w http.ResponseWriter, r *http.Request) {
		clients, pending, total, timeouts := state.getStats()
		data := map[string]any{
			"Clients":  clients,
			"Pending":  pending,
			"Total":    total,
			"Timeouts": timeouts,
		}

		w.Header().Set("Content-Type", "text/html; charset=utf-8")
		if err := web.Render(w, "dashboard", data); err != nil {
			w.WriteHeader(http.StatusNotImplemented)
			_, _ = w.Write([]byte("dashboard template missing"))
			return
		}

	})
	mux.HandleFunc("/healthz", func(w http.ResponseWriter, r *http.Request) {
		w.WriteHeader(http.StatusOK)
		_, _ = w.Write([]byte("ok"))
	})
	mux.HandleFunc("/readyz", func(w http.ResponseWriter, r *http.Request) {
		closing := state.isClosing()
		ready := state.isReady()
		if closing || !ready {
			w.WriteHeader(http.StatusServiceUnavailable)
			return
		}
		w.WriteHeader(http.StatusOK)
		_, _ = w.Write([]byte("ready"))
	})
	if err := http.ListenAndServe(addr, mux); err != nil && !errors.Is(err, http.ErrServerClosed) {
		obs.Error("metrics.server", obs.Fields{"err": err.Error(), "addr": addr})
	}
}<|MERGE_RESOLUTION|>--- conflicted
+++ resolved
@@ -1,516 +1,73 @@
 package main
 
 import (
-	"bufio"
-	"bytes"
 	"context"
-	"crypto/rand"
-	"encoding/hex"
-	"encoding/json"
-	"errors"
-	"fmt"
-	"io"
 	"net"
-	"net/http"
 	"os"
 	"os/signal"
-	"strings"
 	"sync"
 	"syscall"
-	"time"
 
-	"github.com/matst80/showoff/internal/httpx"
 	"github.com/matst80/showoff/internal/obs"
-	"github.com/matst80/showoff/internal/proto"
-	hostparse "github.com/matst80/showoff/internal/server"
-	"github.com/matst80/showoff/internal/web"
-	"github.com/prometheus/client_golang/prometheus/promhttp"
 )
 
-// Template embedding moved to internal/web package.
-
+// main is kept intentionally small; handlers live in listener_handlers.go
 func main() {
-
 	if cfg.Debug {
 		obs.EnableDebug(true)
 	}
 	obs.Info("server.start", obs.Fields{"control": cfg.ControlAddr, "public": cfg.PublicAddr, "data": cfg.DataAddr, "metrics": cfg.MetricsAddr})
-	
-	// Initialize state store (in-memory or Redis-backed)
 	state, err := newStateStore(cfg.RedisAddr, cfg.RedisPassword, cfg.RedisDB)
 	if err != nil {
 		obs.Error("state.init", obs.Fields{"err": err.Error()})
 		os.Exit(1)
 	}
-
+	// Start redis maintenance loop if applicable
+	if rs, ok := state.(*redisStateStore); ok {
+		go rs.startMaintenance(context.Background())
+	}
 	ctx, stop := signal.NotifyContext(context.Background(), os.Interrupt, syscall.SIGTERM)
 	defer stop()
-
-	// Start control listener
 	ctrlLn, err := net.Listen("tcp", cfg.ControlAddr)
 	if err != nil {
 		obs.Error("listen.control", obs.Fields{"err": err.Error(), "addr": cfg.ControlAddr})
 		os.Exit(1)
 	}
 	defer ctrlLn.Close()
-
-	// Start data listener
 	dataLn, err := net.Listen("tcp", cfg.DataAddr)
 	if err != nil {
 		obs.Error("listen.data", obs.Fields{"err": err.Error(), "addr": cfg.DataAddr})
 		os.Exit(1)
 	}
 	defer dataLn.Close()
-
-	// Start public listener
 	pubLn, err := net.Listen("tcp", cfg.PublicAddr)
 	if err != nil {
 		obs.Error("listen.public", obs.Fields{"err": err.Error(), "addr": cfg.PublicAddr})
 		os.Exit(1)
 	}
 	defer pubLn.Close()
-
-	// Start metrics / health server (readiness will be false until listeners & goroutines started)
-	go startMetricsServer(cfg.MetricsAddr, state)
-
+	if !cfg.DisableMetrics {
+		go startMetricsServer(cfg.MetricsAddr, state)
+	} else if cfg.Debug {
+		obs.Info("metrics.disabled", obs.Fields{})
+	}
 	go runCleanupLoop(ctx, state, cfg.CleanupInterval, cfg.RequestTimeout)
 	var wg sync.WaitGroup
-
 	wg.Add(1)
-	go func() { defer wg.Done(); acceptControl(ctx, ctrlLn, state, &cfg) }()
+	go func() { defer wg.Done(); acceptControl(ctx, ctrlLn, state) }()
 	wg.Add(1)
 	go func() { defer wg.Done(); acceptData(ctx, dataLn, state) }()
 	wg.Add(1)
-	go func() { defer wg.Done(); acceptPublic(ctx, pubLn, state, &cfg) }()
-
+	go func() { defer wg.Done(); acceptPublic(ctx, pubLn, state) }()
 	state.setReady(true)
 	obs.Info("server.ready", obs.Fields{})
-
 	<-ctx.Done()
 	obs.Info("server.shutdown.signal", obs.Fields{})
 	state.setClosing(true)
 	_ = ctrlLn.Close()
 	_ = dataLn.Close()
 	_ = pubLn.Close()
-	// Final cleanup sweep
 	state.cleanupExpiredPending(cfg.RequestTimeout)
 	wg.Wait()
 	obs.Info("server.shutdown.complete", obs.Fields{})
-}
-
-func acceptControl(ctx context.Context, ln net.Listener, state StateStore, cfg *Config) {
-	for {
-		select {
-		case <-ctx.Done():
-			return
-		default:
-		}
-		c, err := ln.Accept()
-		if err != nil {
-			if ne, ok := err.(net.Error); ok && ne.Timeout() {
-				obs.Error("accept.control.timeout", obs.Fields{"err": err.Error()})
-				continue
-			}
-			return
-		}
-		go handleControl(c, state, cfg.Token)
-	}
-}
-
-func handleControl(c net.Conn, state StateStore, token string) {
-	defer c.Close()
-	rd := bufio.NewReader(c)
-	line, err := rd.ReadString('\n')
-	if err != nil {
-		obs.Error("control.auth.read", obs.Fields{"err": err.Error()})
-		return
-	}
-	line = strings.TrimSpace(line)
-	var auth proto.Auth
-	if err := json.Unmarshal([]byte(line), &auth); err != nil {
-		obs.Error("control.auth.json", obs.Fields{"err": err.Error()})
-		obs.ErrorsTotal.WithLabelValues("auth_json").Inc()
-		return
-	}
-	if token != "" && auth.Token != token {
-		obs.Error("control.auth.token", obs.Fields{"remote": c.RemoteAddr().String()})
-		obs.ErrorsTotal.WithLabelValues("auth_token").Inc()
-		_ = writeJSONLine(c, map[string]string{"error": "unauthorized"})
-		return
-	}
-	if auth.Name == "" {
-		obs.ErrorsTotal.WithLabelValues("auth_missing_name").Inc()
-		_ = writeJSONLine(c, map[string]string{"error": "missing name"})
-		return
-	}
-	if err := state.registerClient(auth.Name, &clientSession{name: auth.Name, controlConn: c, lastSeen: time.Now()}); err != nil {
-		obs.ErrorsTotal.WithLabelValues("register_conflict").Inc()
-		_ = writeJSONLine(c, map[string]string{"error": err.Error()})
-		return
-	}
-	_ = writeJSONLine(c, proto.AuthOK{Msg: "ok"})
-	obs.Info("client.registered", obs.Fields{"name": auth.Name, "remote": c.RemoteAddr().String()})
-
-	// Keep control connection open; read pings or ignore further input.
-	for {
-		if _, err := rd.ReadString('\n'); err != nil {
-			if !errors.Is(err, io.EOF) {
-				obs.Error("control.conn.read", obs.Fields{"err": err.Error(), "name": auth.Name})
-			}
-			closed := state.removeClient(auth.Name)
-			if closed > 0 {
-				obs.Info("control.conn.cleanup", obs.Fields{"cleaned": closed, "name": auth.Name})
-			}
-			return
-		}
-	}
-}
-
-func acceptData(ctx context.Context, ln net.Listener, state StateStore) {
-	for {
-		select {
-		case <-ctx.Done():
-			return
-		default:
-		}
-		c, err := ln.Accept()
-		if err != nil {
-			if ne, ok := err.(net.Error); ok && ne.Timeout() {
-				obs.Error("accept.data.timeout", obs.Fields{"err": err.Error()})
-				continue
-			}
-			return
-		}
-		go handleDataConn(c, state)
-	}
-}
-
-func handleDataConn(c net.Conn, state StateStore) {
-	rd := bufio.NewReader(c)
-	line, err := rd.ReadString('\n')
-	if err != nil {
-		obs.Error("data.read", obs.Fields{"err": err.Error()})
-		obs.ErrorsTotal.WithLabelValues("data_read").Inc()
-		_ = c.Close()
-		return
-	}
-	line = strings.TrimSpace(line)
-	var data proto.Data
-	if err := json.Unmarshal([]byte(line), &data); err != nil {
-		obs.Error("data.json", obs.Fields{"err": err.Error()})
-		obs.ErrorsTotal.WithLabelValues("data_json").Inc()
-		_ = c.Close()
-		return
-	}
-	if data.ID == "" {
-		_ = c.Close()
-		return
-	}
-	pinfo := state.popPending(data.ID)
-	if pinfo == nil {
-		obs.Error("data.no_pending", obs.Fields{"id": data.ID})
-		obs.ErrorsTotal.WithLabelValues("no_pending").Inc()
-		_ = c.Close()
-		return
-	}
-	outside := pinfo.conn
-	obs.Info("tunnel.established", obs.Fields{"id": data.ID, "initial_bytes": len(pinfo.initialBuf)})
-	close(pinfo.readyCh)
-	obs.TunnelEstablishedTotal.Inc()
-	state.incrementTunnelCount() // Track tunnel count in state
-	// Send initial buffered request bytes to client over data connection BEFORE starting copy loops.
-	if len(pinfo.initialBuf) > 0 {
-		if _, err := c.Write(pinfo.initialBuf); err != nil {
-			obs.Error("tunnel.forward_initial", obs.Fields{"id": data.ID, "err": err.Error()})
-			obs.ErrorsTotal.WithLabelValues("forward_initial").Inc()
-		}
-	}
-	// Start bidirectional proxy with duration measurement.
-	start := time.Now()
-	var wg sync.WaitGroup
-	var once sync.Once
-	closeBoth := func() { _ = outside.Close(); _ = c.Close() }
-	copyFn := func(dst, src net.Conn) {
-		defer wg.Done()
-		io.Copy(dst, src)
-		once.Do(closeBoth)
-	}
-	wg.Add(2)
-	go copyFn(outside, c)
-	go copyFn(c, outside)
-	go func() {
-		wg.Wait()
-		obs.TunnelDurationSeconds.Observe(time.Since(start).Seconds())
-	}()
-}
-
-func acceptPublic(ctx context.Context, ln net.Listener, state StateStore, cfg *Config) {
-	for {
-		select {
-		case <-ctx.Done():
-			return
-		default:
-		}
-		c, err := ln.Accept()
-		if err != nil {
-			if ne, ok := err.(net.Error); ok && ne.Timeout() {
-				obs.Error("accept.public.timeout", obs.Fields{"err": err.Error()})
-				continue
-			}
-			return
-		}
-		go handlePublicConn(c, state, cfg.RequestTimeout, cfg.MaxHeaderSize, cfg.BaseDomain, cfg.EnableProxyProto, cfg.AddXFF)
-	}
-}
-
-func handlePublicConn(c net.Conn, state StateStore, timeout time.Duration, maxHeader int, baseDomain string, proxyProto bool, addXFF bool) {
-	origRemote := c.RemoteAddr().String()
-	br := bufio.NewReader(c)
-	var pre []byte
-	var realRemoteIP string
-	if proxyProto {
-		line, err := br.ReadString('\n')
-		if err != nil {
-			obs.Error("public.proxy_proto.read", obs.Fields{"err": err.Error()})
-			_ = c.Close()
-			return
-		}
-		if strings.HasPrefix(line, "PROXY ") {
-			parts := strings.Fields(line)
-			if len(parts) >= 6 {
-				realRemoteIP = parts[2]
-			}
-		} else {
-			pre = append(pre, []byte(line)...)
-		}
-	}
-	parsed, _, err := httpx.ParseRequest(br, maxHeader, pre)
-	if err != nil {
-		obs.Error("public.header", obs.Fields{"err": err.Error()})
-		obs.ErrorsTotal.WithLabelValues("public_header").Inc()
-		_ = c.Close()
-		return
-	}
-	// Serve dashboard & state JSON directly on public port if requested (namespaced)
-	if parsed.Method == "GET" && (parsed.URI == "/show-off/dashboard" || parsed.URI == "/show-off/dashboard/") {
-		// minimal stats page reuse template
-		clients, pending, total, timeouts := state.getStats()
-		var buf bytes.Buffer
-		_ = web.Render(&buf, "dashboard", map[string]any{"Clients": clients, "Pending": pending, "Total": total, "Timeouts": timeouts})
-		body := buf.Bytes()
-		head := fmt.Sprintf("HTTP/1.1 200 OK\r\nContent-Type: text/html; charset=utf-8\r\nContent-Length: %d\r\nCache-Control: no-store\r\n\r\n", len(body))
-		_, _ = c.Write(append([]byte(head), body...))
-		_ = c.Close()
-		return
-	}
-	if parsed.Method == "GET" && parsed.URI == "/show-off/api/state" {
-		clients, pending, total, timeouts := state.getStats()
-		payload := map[string]any{"clients": clients, "pending": pending, "total_tunnels": total, "timeouts": timeouts, "now": time.Now().UTC().Format(time.RFC3339)}
-		b, _ := json.Marshal(payload)
-		head := fmt.Sprintf("HTTP/1.1 200 OK\r\nContent-Type: application/json\r\nContent-Length: %d\r\nCache-Control: no-store\r\n\r\n", len(b))
-		_, _ = c.Write(append([]byte(head), b...))
-		_ = c.Close()
-		return
-	}
-	hostHeader := parsed.Get("Host")
-	var name string
-	if hostHeader != "" {
-		// Domain extraction
-		fakeHostLine := []byte("Host: " + hostHeader + "\r\n\r\n")
-		_, name, _, _ = hostparse.ExtractName(fakeHostLine, baseDomain)
-	}
-	if name == "" { // fallback path based
-		// Attempt hostparse on reconstructed raw header bytes (for path prefix logic)
-		// Rebuild minimal buffer
-		var raw bytes.Buffer
-		parsed.WriteTo(&raw)
-		_, name, _, _ = hostparse.ExtractName(raw.Bytes(), baseDomain)
-	}
-	if name == "" {
-		obs.Error("public.host", obs.Fields{"host": hostHeader})
-		obs.ErrorsTotal.WithLabelValues("public_host").Inc()
-		writeErrorTemplate(c, 404, "notfound.html", ErrorPageData{Name: hostHeader})
-		return
-	}
-	sess := state.getClient(name)
-	if sess == nil {
-		writeErrorTemplate(c, 502, "down.html", ErrorPageData{Name: name})
-		return
-	}
-	if addXFF {
-		clientIP := realRemoteIP
-		if clientIP == "" {
-			clientIP, _, _ = net.SplitHostPort(origRemote)
-		}
-		parsed.AugmentXFF(clientIP)
-	}
-	id, _ := cryptoRandomID(20)
-	// Serialize modified headers to buffer for initialBuf
-	var hdrOut bytes.Buffer
-	parsed.WriteTo(&hdrOut)
-	initial := hdrOut.Bytes()
-	pinfo := &pendingInfo{conn: c, initialBuf: initial, clientName: name, created: time.Now(), readyCh: make(chan struct{})}
-	state.setPending(id, pinfo)
-	_ = writeJSONLine(sess.controlConn, proto.Request{ID: id, Name: name})
-
-	select {
-	case <-pinfo.readyCh:
-		return
-	case <-time.After(timeout):
-		obs.Error("public.timeout", obs.Fields{"id": id})
-		obs.TunnelTimeoutTotal.Inc()
-		obs.ErrorsTotal.WithLabelValues("timeout").Inc()
-		if state.popPending(id) != nil {
-			writeErrorTemplate(c, 504, "timeout.html", ErrorPageData{Name: name, ID: id, Timeout: timeout.String(), Wait: timeout.String()})
-		}
-	}
-}
-
-// ErrorPageData structured data for error templates.
-type ErrorPageData struct {
-	Name    string
-	ID      string
-	Timeout string
-	Wait    string
-}
-
-func (e ErrorPageData) toMap() map[string]any {
-	m := map[string]any{}
-	if e.Name != "" {
-		m["Name"] = e.Name
-	}
-	if e.ID != "" {
-		m["ID"] = e.ID
-	}
-	if e.Timeout != "" {
-		m["Timeout"] = e.Timeout
-	}
-	if e.Wait != "" {
-		m["Wait"] = e.Wait
-	}
-	return m
-}
-
-// writeTemplateConn renders an HTML template (with data) to a raw net.Conn; falls back to plain text on error.
-func writeTemplateConn(c net.Conn, status int, tmpl string, headers map[string]string, data map[string]any) {
-	if data == nil {
-		data = map[string]any{}
-	}
-	var buf bytes.Buffer
-	if err := web.Render(&buf, tmpl, data); err != nil {
-		body := http.StatusText(status)
-		msg := fmt.Sprintf("HTTP/1.1 %d %s\r\nContent-Type: text/plain\r\nContent-Length: %d\r\nCache-Control: no-store\r\n\r\n%s", status, http.StatusText(status), len(body), body)
-		_, _ = c.Write([]byte(msg))
-		_ = c.Close()
-		return
-	}
-	body := buf.Bytes()
-	var headBuf bytes.Buffer
-	fmt.Fprintf(&headBuf, "HTTP/1.1 %d %s\r\n", status, http.StatusText(status))
-	fmt.Fprintf(&headBuf, "Content-Type: text/html; charset=utf-8\r\n")
-	fmt.Fprintf(&headBuf, "Content-Length: %d\r\n", len(body))
-	fmt.Fprintf(&headBuf, "Cache-Control: no-store\r\n")
-	for k, v := range headers {
-		fmt.Fprintf(&headBuf, "%s: %s\r\n", k, v)
-	}
-	headBuf.WriteString("\r\n")
-	_, _ = c.Write(append(headBuf.Bytes(), body...))
-	_ = c.Close()
-}
-
-// writeErrorTemplate convenience wrapper using ErrorPageData.
-func writeErrorTemplate(c net.Conn, status int, tmpl string, d ErrorPageData) {
-	writeTemplateConn(c, status, tmpl, nil, d.toMap())
-}
-
-// cryptoRandomID returns a hex string of n bytes (2n chars). For base62 shortened form we could post-process, but hex is fine here.
-func cryptoRandomID(n int) (string, error) {
-	b := make([]byte, n)
-	if _, err := rand.Read(b); err != nil {
-		return "", err
-	}
-	return hex.EncodeToString(b), nil
-}
-
-// readInitialHeader reads from conn until end-of-header marker or size limit.
-// (legacy header read helpers removed; replaced by httpx.ParseRequest)
-
-func runCleanupLoop(ctx context.Context, state StateStore, interval, maxAge time.Duration) {
-	t := time.NewTicker(interval)
-	defer t.Stop()
-	for {
-		select {
-		case <-ctx.Done():
-			state.cleanupExpiredPending(maxAge)
-			return
-		case <-t.C:
-			state.cleanupExpiredPending(maxAge)
-		}
-	}
-}
-
-func writeJSONLine(w io.Writer, v any) error {
-	b, err := json.Marshal(v)
-	if err != nil {
-		return err
-	}
-	_, err = w.Write(append(b, '\n'))
-	return err
-}
-
-<<<<<<< HEAD
-// startMetricsServer serves Prometheus metrics and simple health endpoints.
-func startMetricsServer(addr string, state StateStore) {
-=======
-// startMetricsServer serves Prometheus metrics and health endpoints.
-func startMetricsServer(addr string, state *serverState) {
->>>>>>> 39b50010
-	mux := http.NewServeMux()
-	mux.Handle("/show-off/metrics", promhttp.Handler())
-	mux.HandleFunc("/show-off/api/state", func(w http.ResponseWriter, r *http.Request) {
-		clients, pending, total, timeouts := state.getStats()
-		resp := map[string]any{
-			"clients":       clients,
-			"pending":       pending,
-			"total_tunnels": total,
-			"timeouts":      timeouts,
-			"now":           time.Now().UTC().Format(time.RFC3339),
-		}
-		w.Header().Set("Content-Type", "application/json")
-		_ = json.NewEncoder(w).Encode(resp)
-	})
-	mux.HandleFunc("/show-off/dashboard", func(w http.ResponseWriter, r *http.Request) {
-		clients, pending, total, timeouts := state.getStats()
-		data := map[string]any{
-			"Clients":  clients,
-			"Pending":  pending,
-			"Total":    total,
-			"Timeouts": timeouts,
-		}
-
-		w.Header().Set("Content-Type", "text/html; charset=utf-8")
-		if err := web.Render(w, "dashboard", data); err != nil {
-			w.WriteHeader(http.StatusNotImplemented)
-			_, _ = w.Write([]byte("dashboard template missing"))
-			return
-		}
-
-	})
-	mux.HandleFunc("/healthz", func(w http.ResponseWriter, r *http.Request) {
-		w.WriteHeader(http.StatusOK)
-		_, _ = w.Write([]byte("ok"))
-	})
-	mux.HandleFunc("/readyz", func(w http.ResponseWriter, r *http.Request) {
-		closing := state.isClosing()
-		ready := state.isReady()
-		if closing || !ready {
-			w.WriteHeader(http.StatusServiceUnavailable)
-			return
-		}
-		w.WriteHeader(http.StatusOK)
-		_, _ = w.Write([]byte("ready"))
-	})
-	if err := http.ListenAndServe(addr, mux); err != nil && !errors.Is(err, http.ErrServerClosed) {
-		obs.Error("metrics.server", obs.Fields{"err": err.Error(), "addr": addr})
-	}
 }